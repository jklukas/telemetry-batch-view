--- conflicted
+++ resolved
@@ -15,13 +15,8 @@
     retrieveManaged := true,
     // Hack to get releases to not fail to upload when the same jar name already exists. Later we will need auto versioning
     isSnapshot := true,
-<<<<<<< HEAD
-    ivyScala := ivyScala.value map { _.copy(overrideScalaVersion = true) },
+    scalaModuleInfo := scalaModuleInfo.value.map(_.withOverrideScalaVersion(true)),
     libraryDependencies += "com.mozilla.telemetry" %% "moztelemetry" % "1.1-SNAPSHOT",
-=======
-    scalaModuleInfo := scalaModuleInfo.value.map(_.withOverrideScalaVersion(true)),
-    libraryDependencies += "com.mozilla.telemetry" %% "moztelemetry" % "1.0-SNAPSHOT",
->>>>>>> 59f03874
     libraryDependencies += "com.mozilla.telemetry" %% "spark-hyperloglog" % "2.0.0-SNAPSHOT",
     libraryDependencies += "org.apache.avro" % "avro" % "1.7.7",
     libraryDependencies += "org.apache.parquet" % "parquet-avro" % "1.7.0",
