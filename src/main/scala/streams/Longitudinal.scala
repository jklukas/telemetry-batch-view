--- conflicted
+++ resolved
@@ -224,7 +224,6 @@
         .endRecord()
       .endRecord()
 
-<<<<<<< HEAD
     val activeAddonsType = SchemaBuilder
       .map().values().record("activeAddon").fields()
         .name("blocklisted").`type`().optional().booleanType()
@@ -283,22 +282,6 @@
       .record("Histogram").fields()
         .name("values").`type`().array().items().longType().noDefault()
         .name("sum").`type`().longType().noDefault()
-=======
-    val builder = SchemaBuilder
-      .record("Submission")
-      .fields
-      .name("clientId").`type`().stringType().noDefault()
-      .name("os").`type`().stringType().noDefault()
-      .name("system").`type`().optional().array().items(systemType)
-      .name("build").`type`().optional().array().items(buildType)
-      .name("settings").`type`().optional().array().items(settingsType)
-
-    val histogramType = SchemaBuilder
-      .record("Histogram")
-      .fields()
-      .name("values").`type`().array().items().intType().noDefault()
-      .name("sum").`type`().longType().noDefault()
->>>>>>> 74a91db7
       .endRecord()
 
     val builder = SchemaBuilder
